import q = require('q');
import logger from './logger';
import spawn from './spawn';
import pactStandalone from './pact-standalone';
import * as _ from 'underscore';

// eslint-disable-next-line @typescript-eslint/no-var-requires
const checkTypes = require('check-types');

export class CanDeploy {
  public static convertForSpawnBinary(
    options: CanDeployOptions,
  ): CanDeployOptions[] {
    // This is the order that the arguments must be in, everything else is afterwards
    const keys = ['participant', 'participantVersion', 'latest', 'to'];
    // Create copy of options, while omitting the arguments specified above
    const args: CanDeployOptions[] = [_.omit(options, keys)];

    // Go backwards in the keys as we are going to unshift them into the array
    keys.reverse().forEach(key => {
      const val = options[key];
      if (options[key] !== undefined) {
        // eslint-disable-next-line @typescript-eslint/no-explicit-any
        const obj: any = {};
        obj[key] = val;
        args.unshift(obj);
      }
    });

    return args;
  }

  public readonly options: CanDeployOptions;
  private readonly __argMapping = {
    participant: '--pacticipant',
    participantVersion: '--version',
    latest: '--latest',
    to: '--to',
    pactBroker: '--broker-base-url',
    pactBrokerToken: '--broker-token',
    pactBrokerUsername: '--broker-username',
    pactBrokerPassword: '--broker-password',
    output: '--output',
    verbose: '--verbose',
    retryWhileUnknown: '--retry-while-unknown',
    retryInterval: '--retry-interval',
  };

  constructor(options: CanDeployOptions) {
    options = options || {};
    // Setting defaults
    options.timeout = options.timeout || 60000;
    if (!options.output) {
      options.output = 'json';
    }

    checkTypes.assert.nonEmptyString(
      options.participant,
      'Must provide the participant argument',
    );
    checkTypes.assert.nonEmptyString(
      options.participantVersion,
      'Must provide the participant version argument',
    );
    checkTypes.assert.nonEmptyString(
      options.pactBroker,
      'Must provide the pactBroker argument',
    );
    options.latest !== undefined &&
      checkTypes.assert.nonEmptyString(options.latest.toString());
    options.to !== undefined && checkTypes.assert.nonEmptyString(options.to);
    options.pactBrokerToken !== undefined &&
      checkTypes.assert.nonEmptyString(options.pactBrokerToken);
    options.pactBrokerUsername !== undefined &&
      checkTypes.assert.string(options.pactBrokerUsername);
    options.pactBrokerPassword !== undefined &&
      checkTypes.assert.string(options.pactBrokerPassword);

    if (
      (options.pactBrokerUsername && !options.pactBrokerPassword) ||
      (options.pactBrokerPassword && !options.pactBrokerUsername)
    ) {
      throw new Error(
        'Must provide both Pact Broker username and password. None needed if authentication on Broker is disabled.',
      );
    }

    this.options = options;
  }

<<<<<<< HEAD
  public canDeploy(): q.Promise<CanDeployResponse | string> {
=======
  // eslint-disable-next-line @typescript-eslint/no-explicit-any
  public canDeploy(): q.Promise<any> {
>>>>>>> 8e904a40
    logger.info(
      `Asking broker at ${this.options.pactBroker} if it is possible to deploy`,
    );
    const deferred = q.defer<CanDeployResponse | string>();
    const instance = spawn.spawnBinary(
      `${pactStandalone.brokerPath} can-i-deploy`,
      CanDeploy.convertForSpawnBinary(this.options),
      this.__argMapping,
    );
<<<<<<< HEAD
    const output: Array<string | Buffer> = [];
=======
    const output: Array<string | Buffer>= [];
>>>>>>> 8e904a40
    instance.stdout.on('data', l => output.push(l));
    instance.stderr.on('data', l => output.push(l));
    instance.once('close', code => {
      const result: string = output.join('\n');

      if (this.options.output === 'json') {
        try {
          const parsed = JSON.parse(result) as CanDeployResponse;
          if (code === 0 && parsed.summary.deployable) {
            return deferred.resolve(parsed);
          }
          return deferred.reject(parsed);
        } catch (e) {
          logger.error(`can-i-deploy produced non-json output:\n${result}`);
          return deferred.reject(new Error(result));
        }
      }

      if (code === 0) {
        logger.info(result);
        return deferred.resolve(result);
      }

      logger.error(`can-i-deploy did not return success message:\n${result}`);
      return deferred.reject(result);
    });

    return deferred.promise.timeout(
      this.options.timeout as number,
      `Timeout waiting for verification process to complete (PID: ${instance.pid})`,
    );
  }
}

export default (options: CanDeployOptions): CanDeploy => new CanDeploy(options);

export interface CanDeployOptions {
  participant?: string;
  participantVersion?: string;
  to?: string;
  latest?: boolean | string;
  pactBroker: string;
  pactBrokerToken?: string;
  pactBrokerUsername?: string;
  pactBrokerPassword?: string;
  output?: 'json' | 'table';
  verbose?: boolean;
  retryWhileUnknown?: number;
  retryInterval?: number;
  timeout?: number;
}

export interface CanDeployPacticipant {
  name: string;
  version: { number: string };
}

export interface CanDeployResponse {
  summary: { deployable: boolean; reason: string; unknown: number };
  matrix: Array<{
    consumer: CanDeployPacticipant;
    provider: CanDeployPacticipant;
    verificationResult: { verifiedAt: string; success: boolean };
    pact: { createdAt: string };
  }>;
}<|MERGE_RESOLUTION|>--- conflicted
+++ resolved
@@ -88,12 +88,7 @@
     this.options = options;
   }
 
-<<<<<<< HEAD
   public canDeploy(): q.Promise<CanDeployResponse | string> {
-=======
-  // eslint-disable-next-line @typescript-eslint/no-explicit-any
-  public canDeploy(): q.Promise<any> {
->>>>>>> 8e904a40
     logger.info(
       `Asking broker at ${this.options.pactBroker} if it is possible to deploy`,
     );
@@ -103,11 +98,7 @@
       CanDeploy.convertForSpawnBinary(this.options),
       this.__argMapping,
     );
-<<<<<<< HEAD
     const output: Array<string | Buffer> = [];
-=======
-    const output: Array<string | Buffer>= [];
->>>>>>> 8e904a40
     instance.stdout.on('data', l => output.push(l));
     instance.stderr.on('data', l => output.push(l));
     instance.once('close', code => {
