import chai = require("chai");
import path = require("path");
import chaiAsPromised = require("chai-as-promised");
import fs = require("fs");
import pact from "./pact";

const expect = chai.expect;
chai.use(chaiAsPromised);
const currentDir = (process && process.mainModule) ? process.mainModule.filename : "";

describe("Pact Spec", () => {
	afterEach(() => pact.removeAllServers());

	describe("Set Log Level", () => {
<<<<<<< HEAD
		let originalLogLevel: any;
		// Reset lot level after the tests
=======
		let originalLogLevel;
		// Reset log level after the tests
>>>>>>> 8347afa1
		before(() => originalLogLevel = pact.logLevel());
		after(() => pact.logLevel(originalLogLevel));

		context("when setting a log level", () => {
			it("should be able to set log level 'trace'", () => {
				pact.logLevel("trace");
				expect(pact.logLevel()).to.be.equal(10);
			});

			it("should be able to set log level 'debug'", () => {
				pact.logLevel("debug");
				expect(pact.logLevel()).to.be.equal(20);
			});

			it("should be able to set log level 'info'", () => {
				pact.logLevel("info");
				expect(pact.logLevel()).to.be.equal(30);
			});

			it("should be able to set log level 'warn'", () => {
				pact.logLevel("warn");
				expect(pact.logLevel()).to.be.equal(40);
			});

			it("should be able to set log level 'error'", () => {
				pact.logLevel("error");
				expect(pact.logLevel()).to.be.equal(50);
			});

			it("should be able to set log level 'fatal'", () => {
				pact.logLevel("fatal");
				expect(pact.logLevel()).to.be.equal(60);
			});
		});
	});

	describe("Create serverFactory", () => {
		let dirPath: string;

		beforeEach(() => dirPath = path.resolve(__dirname, `../.tmp/${Math.floor(Math.random() * 1000)}`));

		afterEach((done) => {
			try {
				if (fs.statSync(dirPath).isDirectory()) {
					fs.rmdirSync(dirPath);
				}
			} catch (e) {
			}
			done();
		});

		context("when no options are set", () => {
			it("should use defaults and return serverFactory", () => {
				let server = pact.createServer();
				expect(server).to.be.an("object");
				expect(server.options).to.be.an("object");
				expect(server.options).to.contain.all.keys(["cors", "ssl", "host", "dir"]);
				expect(server.start).to.be.a("function");
				expect(server.stop).to.be.a("function");
				expect(server.delete).to.be.a("function");
			});
		});

		context("when user specifies valid options", () => {
			it("should return serverFactory using specified options", () => {
				let options = {
					port: 9500,
					host: "localhost",
					dir: dirPath,
					ssl: true,
					cors: true,
					log: "log.txt",
					spec: 1,
					consumer: "consumerName",
					provider: "providerName",
					monkeypatch: __filename // Need not be a Ruby file here
				};
				let server = pact.createServer(options);
				expect(server).to.be.an("object");
				expect(server.options).to.be.an("object");
				expect(server.options.port).to.equal(options.port);
				expect(server.options.host).to.equal(options.host);
				expect(server.options.dir).to.equal(options.dir);
				expect(server.options.ssl).to.equal(options.ssl);
				expect(server.options.cors).to.equal(options.cors);
				expect(server.options.log).to.equal(options.log);
				expect(server.options.spec).to.equal(options.spec);
				expect(server.options.consumer).to.equal(options.consumer);
				expect(server.options.provider).to.equal(options.provider);
				expect(server.options.monkeypatch).to.equal(options.monkeypatch);
			});
		});

		context("when user specifies invalid port", () => {
			it("should return an error on negative port number", () => {
				expect(() => pact.createServer({port: -42})).to.throw(Error);
			});

			it("should return an error on non-integer", () => {
				expect(() => {
					pact.createServer({port: 42.42});
				}).to.throw(Error);
			});

			it("should return an error on non-number", () => {
				expect(() => pact.createServer({port: "99"} as any)).to.throw(Error);
			});

			it("should return an error on outside port range", () => {
				expect(() => {
					pact.createServer({port: 99999});
				}).to.throw(Error);
			});
		});

		context("when user specifies port that's currently in use", () => {
			it("should return a port conflict error", () => {
				pact.createServer({port: 5100});
				expect(() => pact.createServer({port: 5100})).to.throw(Error);
			});
		});

		context("when user specifies invalid host", () => {
			it("should return an error on non-string", () => {
				expect(() => pact.createServer({host: 12} as any)).to.throw(Error);
			});
		});

		context("when user specifies invalid pact directory", () => {
			it("should create the directory for us", () => {
				pact.createServer({dir: dirPath});
				expect(fs.statSync(dirPath).isDirectory()).to.be.true;
			});
		});

		context("when user specifies invalid ssl", () => {
			it("should return an error on non-boolean", () => {
				expect(() => pact.createServer({ssl: 1} as any)).to.throw(Error);
			});
		});

		context("when user specifies invalid cors", () => {
			it("should return an error on non-boolean", () => {
				expect(() => pact.createServer({cors: 1} as any)).to.throw(Error);
			});
		});

		// context("when user specifies invalid log", () => {
		// 	it("should return an error on invalid path", () => {
		// 		expect(() => {
		// 			pact.createServer({log: path.resolve(dirPath, "log.txt")});
		// 		}).to.throw(Error);
		// 	});
		// });

		context("when user specifies invalid spec", () => {
			it("should return an error on non-number", () => {
				expect(() => pact.createServer({spec: "1"} as any)).to.throw(Error);
			});

			it("should return an error on negative number", () => {
				expect(() => {
					pact.createServer({spec: -12});
				}).to.throw(Error);
			});

			it("should return an error on non-integer", () => {
				expect(() => {
					pact.createServer({spec: 3.14});
				}).to.throw(Error);
			});
		});

		context("when user specifies invalid consumer name", () => {
			it("should return an error on non-string", () => {
				expect(() => pact.createServer({consumer: 1234} as any)).to.throw(Error);
			});
		});

		context("when user specifies invalid provider name", () => {
			it("should return an error on non-string", () => {
				expect(() => pact.createServer({provider: 2341} as any)).to.throw(Error);
			});
		});

		context("when user specifies invalid monkeypatch", () => {
			it("should return an error on invalid path", () => {
				expect(() => {
					pact.createServer({monkeypatch: path.resolve(dirPath, "nothingthere.rb")});
				}).to.throw(Error);
			});
		});
	});

	describe("List servers", () => {
		context("when called and there are no servers", () => {
			it("should return an empty list", () => {
				expect(pact.listServers()).to.be.empty;
			});
		});

		context("when called and there are servers in list", () => {
			it("should return a list of all servers", () => {
				pact.createServer({port: 1234});
				pact.createServer({port: 1235});
				pact.createServer({port: 1236});
				expect(pact.listServers()).to.have.length(3);
			});
		});

		context("when server is removed", () => {
			it("should update the list", () => {
				pact.createServer({port: 1234});
				pact.createServer({port: 1235});
				return pact.createServer({port: 1236})
					.delete()
					.then(() => expect(pact.listServers()).to.have.length(2));
			});
		});
	});

	describe("Remove all servers", () => {
		context("when removeAll() is called and there are servers to remove", () => {
			it("should remove all servers", () => {
				pact.createServer({port: 1234});
				pact.createServer({port: 1235});
				pact.createServer({port: 1236});
				return pact.removeAllServers()
					.then(() => expect(pact.listServers()).to.be.empty);
			});
		});
	});

	// These tests never worked because the expect was wrong.  When fixed, massive issue ensues
	describe.skip("Verify Pacts", () => {
		context("With provider states", () => {
			it("should start the pact-provider-verifier service and verify pacts", () => {
				let opts = {
					providerBaseUrl: "http://localhost",
					pactUrls: [path.dirname(currentDir)]
				};
				return expect(pact.verifyPacts(opts)).to.eventually.be.fulfilled;
			});
		});
	});

	describe.skip("Publish Pacts", () => {
		it("should start running the Pact publishing process", () => {
			let opts = {
				pactBroker: "http://localhost",
				pactFilesOrDirs: [path.dirname(currentDir)],
				consumerVersion: "1.0.0"
			};
			return expect(pact.publishPacts(opts)).to.eventually.be.fulfilled;
		});
	});
})
;<|MERGE_RESOLUTION|>--- conflicted
+++ resolved
@@ -6,19 +6,13 @@
 
 const expect = chai.expect;
 chai.use(chaiAsPromised);
-const currentDir = (process && process.mainModule) ? process.mainModule.filename : "";
 
 describe("Pact Spec", () => {
 	afterEach(() => pact.removeAllServers());
 
 	describe("Set Log Level", () => {
-<<<<<<< HEAD
 		let originalLogLevel: any;
-		// Reset lot level after the tests
-=======
-		let originalLogLevel;
 		// Reset log level after the tests
->>>>>>> 8347afa1
 		before(() => originalLogLevel = pact.logLevel());
 		after(() => pact.logLevel(originalLogLevel));
 
@@ -57,17 +51,17 @@
 
 	describe("Create serverFactory", () => {
 		let dirPath: string;
+		const monkeypatchFile: string = path.resolve(__dirname, "../test/monkeypatch.rb");
 
 		beforeEach(() => dirPath = path.resolve(__dirname, `../.tmp/${Math.floor(Math.random() * 1000)}`));
 
-		afterEach((done) => {
+		afterEach(() => {
 			try {
 				if (fs.statSync(dirPath).isDirectory()) {
 					fs.rmdirSync(dirPath);
 				}
 			} catch (e) {
 			}
-			done();
 		});
 
 		context("when no options are set", () => {
@@ -94,7 +88,7 @@
 					spec: 1,
 					consumer: "consumerName",
 					provider: "providerName",
-					monkeypatch: __filename // Need not be a Ruby file here
+					monkeypatch: monkeypatchFile
 				};
 				let server = pact.createServer(options);
 				expect(server).to.be.an("object");
@@ -166,14 +160,6 @@
 			});
 		});
 
-		// context("when user specifies invalid log", () => {
-		// 	it("should return an error on invalid path", () => {
-		// 		expect(() => {
-		// 			pact.createServer({log: path.resolve(dirPath, "log.txt")});
-		// 		}).to.throw(Error);
-		// 	});
-		// });
-
 		context("when user specifies invalid spec", () => {
 			it("should return an error on non-number", () => {
 				expect(() => pact.createServer({spec: "1"} as any)).to.throw(Error);
@@ -207,7 +193,7 @@
 		context("when user specifies invalid monkeypatch", () => {
 			it("should return an error on invalid path", () => {
 				expect(() => {
-					pact.createServer({monkeypatch: path.resolve(dirPath, "nothingthere.rb")});
+					pact.createServer({monkeypatch: "some-ruby-file.rb"});
 				}).to.throw(Error);
 			});
 		});
@@ -251,29 +237,4 @@
 			});
 		});
 	});
-
-	// These tests never worked because the expect was wrong.  When fixed, massive issue ensues
-	describe.skip("Verify Pacts", () => {
-		context("With provider states", () => {
-			it("should start the pact-provider-verifier service and verify pacts", () => {
-				let opts = {
-					providerBaseUrl: "http://localhost",
-					pactUrls: [path.dirname(currentDir)]
-				};
-				return expect(pact.verifyPacts(opts)).to.eventually.be.fulfilled;
-			});
-		});
-	});
-
-	describe.skip("Publish Pacts", () => {
-		it("should start running the Pact publishing process", () => {
-			let opts = {
-				pactBroker: "http://localhost",
-				pactFilesOrDirs: [path.dirname(currentDir)],
-				consumerVersion: "1.0.0"
-			};
-			return expect(pact.publishPacts(opts)).to.eventually.be.fulfilled;
-		});
-	});
-})
-;+});