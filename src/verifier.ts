import path = require('path');
import url = require('url');
import logger from './logger';
import spawn from './spawn';
import { DEFAULT_ARG } from './spawn';
import q = require('q');
import pactStandalone from './pact-standalone';
import _ = require('underscore');
// eslint-disable-next-line @typescript-eslint/no-var-requires
const checkTypes = require('check-types');
// eslint-disable-next-line @typescript-eslint/no-var-requires
const unixify = require('unixify');

import fs = require('fs');
import { deprecate } from 'util';

export class Verifier {
	public static create = deprecate(
		(options: VerifierOptions) => new Verifier(options),
		'Create function will be removed in future release, please use the default export function or use `new Verifier()`',
	);

	public readonly options: VerifierOptions & DeprecatedVerifierOptions;
	private readonly __argMapping = {
		pactUrls: DEFAULT_ARG,
		providerBaseUrl: '--provider-base-url',
		pactBrokerUrl: '--pact-broker-base-url',
		providerStatesSetupUrl: '--provider-states-setup-url',
		pactBrokerUsername: '--broker-username',
		pactBrokerPassword: '--broker-password',
		pactBrokerToken: '--broker-token',
		consumerVersionTag: '--consumer-version-tag',
		providerVersionTag: '--provider-version-tag',
		consumerVersionTags: '--consumer-version-tag',
		providerVersionTags: '--provider-version-tag',
		consumerVersionSelector: '--consumer-version-selector',
		publishVerificationResult: '--publish-verification-results',
		providerVersion: '--provider-app-version',
		provider: '--provider',
		enablePending: '--enable-pending',
		customProviderHeaders: '--custom-provider-header',
		verbose: '--verbose',
		includeWipPactsSince: '--include-wip-pacts-since',
		monkeypatch: '--monkeypatch',
		format: '--format',
		out: '--out',
	};

	constructor(options: VerifierOptions & DeprecatedVerifierOptions) {
		options = options || {};
		options.pactBrokerUrl = options.pactBrokerUrl || '';
		options.pactUrls = options.pactUrls || [];
		options.provider = options.provider || '';
		options.providerStatesSetupUrl = options.providerStatesSetupUrl || '';
		options.timeout = options.timeout || 30000;
		options.consumerVersionTag = options.consumerVersionTag || [];
		options.providerVersionTag = options.providerVersionTag || [];
		options.consumerVersionTags = options.consumerVersionTags || [];
		options.providerVersionTags = options.providerVersionTags || [];
		options.consumerVersionSelector = options.consumerVersionSelector || [];

		if (
			!_.isEmpty(options.consumerVersionTag) &&
			!_.isEmpty(options.consumerVersionTags)
		) {
			throw new Error(
				"Must not use both 'consumerVersionTags' and 'consumerVersionTag'. Please use 'consumerVersionTags' instead",
			);
		}

		if (
			!_.isEmpty(options.providerVersionTag) &&
			!_.isEmpty(options.providerVersionTags)
		) {
			throw new Error(
				"Must not use both 'providerVersionTags' and 'providerVersionTag'. Please use 'providerVersionTags' instead",
			);
		}

		if (
			options.consumerVersionTags &&
			checkTypes.string(options.consumerVersionTags)
		) {
			options.consumerVersionTags = [options.consumerVersionTags as string];
		}
		checkTypes.assert.array.of.string(options.consumerVersionTags);

		if (
			options.providerVersionTags &&
			checkTypes.string(options.providerVersionTags)
		) {
			options.providerVersionTags = [options.providerVersionTags as string];
		}
		checkTypes.assert.array.of.string(options.providerVersionTags);

		if (
			options.consumerVersionTag &&
			checkTypes.string(options.consumerVersionTag)
		) {
			options.consumerVersionTag = [options.consumerVersionTag as string];
		}
		checkTypes.assert.array.of.string(options.consumerVersionTag);

		if (
			options.providerVersionTag &&
			checkTypes.string(options.providerVersionTag)
		) {
			options.providerVersionTag = [options.providerVersionTag as string];
		}
		checkTypes.assert.array.of.string(options.providerVersionTag);

<<<<<<< HEAD
		if (
			!_.isEmpty(options.consumerVersionTag) ||
			!_.isEmpty(options.providerVersionTag)
		) {
			logger.warn(
				"'consumerVersionTag' and 'providerVersionTag' have been deprecated, please use 'consumerVersionTags' or 'providerVersionTags' instead",
			);
=======
		if (options.includeWipPactsSince !== undefined) {
			checkTypes.assert.nonEmptyString(options.includeWipPactsSince);
>>>>>>> c6911620
		}

		options.pactUrls = _.chain(options.pactUrls)
			.map((uri: string) => {
				// only check local files
				if (!/https?:/.test(url.parse(uri).protocol || '')) {
					// If it's not a URL, check if file is available
					try {
						fs.statSync(path.normalize(uri)).isFile();

						// Unixify the paths. Pact in multiple places uses URI and matching and
						// hasn"t really taken Windows into account. This is much easier, albeit
						// might be a problem on non root-drives
						// options.pactUrls.push(uri);
						return unixify(uri);
					} catch (e) {
						throw new Error(`Pact file: ${uri} doesn"t exist`);
					}
				}
				// HTTP paths are OK
				return uri;
			})
			.compact()
			.value();

		checkTypes.assert.nonEmptyString(options.providerBaseUrl);

		if (
			checkTypes.emptyArray(options.pactUrls as string[]) &&
			!options.pactBrokerUrl
		) {
			throw new Error(
				'Must provide the pactUrls argument if no pactBrokerUrl provided',
			);
		}

		if (
			(!options.pactBrokerUrl || _.isEmpty(options.provider)) &&
			checkTypes.emptyArray(options.pactUrls as string[])
		) {
			throw new Error(
				'Must provide both provider and pactBrokerUrl if pactUrls not provided.',
			);
		}

		if (options.providerStatesSetupUrl) {
			checkTypes.assert.string(options.providerStatesSetupUrl);
		}

		if (options.pactBrokerUsername) {
			checkTypes.assert.string(options.pactBrokerUsername);
		}

		if (options.pactBrokerPassword) {
			checkTypes.assert.string(options.pactBrokerPassword);
		}

		if (
			options.pactBrokerToken &&
			(options.pactBrokerUsername || options.pactBrokerPassword)
		) {
			throw new Error(
				'Must provide pactBrokerToken or pactBrokerUsername/pactBrokerPassword but not both.',
			);
		}

		if (options.pactBrokerUrl) {
			checkTypes.assert.string(options.pactBrokerUrl);
		}

		if (options.pactUrls) {
			checkTypes.assert.array.of.string(options.pactUrls);
		}

		if (options.providerBaseUrl) {
			checkTypes.assert.string(options.providerBaseUrl);
		}

		if (options.publishVerificationResult) {
			checkTypes.assert.boolean(options.publishVerificationResult);
		}

		if (options.publishVerificationResult && !options.providerVersion) {
			throw new Error(
				'Must provide both or none of publishVerificationResults and providerVersion.',
			);
		}

		if (options.providerVersion) {
			checkTypes.assert.string(options.providerVersion);
		}

		if (options.format) {
			checkTypes.assert.string(options.format);
			checkTypes.assert.match(options.format, /^(xml|json|progress)$/i);
			if (options.format.toLowerCase() === 'xml') {
				options.format = 'RspecJunitFormatter';
			}
		}

		if (options.out) {
			checkTypes.assert.string(options.out);
		}

		if (options.enablePending !== undefined) {
			checkTypes.assert.boolean(options.enablePending);
		}

		if (options.tags) {
			logger.warn(
				"'tags' has been deprecated as at v8.0.0, please use 'consumerVersionTags' instead",
			);
		}

		checkTypes.assert.positive(options.timeout as number);

		if (options.monkeypatch) {
			checkTypes.assert.string(options.monkeypatch);
			try {
				fs.statSync(path.normalize(options.monkeypatch)).isFile();
			} catch (e) {
				throw new Error(
					`Monkeypatch ruby file not found at path: ${options.monkeypatch}`,
				);
			}
		}

		this.options = options;
	}

	public verify(): q.Promise<string> {
		logger.info('Verifying Pact Files');
		const deferred = q.defer<string>();
		const instance = spawn.spawnBinary(
			pactStandalone.verifierPath,
			this.options,
			this.__argMapping,
		);
		const output: Array<string | Buffer> = [];
		instance.stdout.on('data', l => output.push(l));
		instance.stderr.on('data', l => output.push(l));
		instance.once('close', code => {
			const o = output.join('\n');
			code === 0 ? deferred.resolve(o) : deferred.reject(new Error(o));
		});

		return deferred.promise
			.timeout(
				this.options.timeout as number,
				`Timeout waiting for verification process to complete (PID: ${instance.pid})`,
			)
			.tap(() => logger.info('Pact Verification succeeded.'));
	}
}

// Creates a new instance of the pact server with the specified option
export default (
	options: VerifierOptions & DeprecatedVerifierOptions,
): Verifier => new Verifier(options);

// A ConsumerVersionSelector is a way we specify which pacticipants and
// versions we want to use when configuring verifications.
//
// See https://docs.pact.io/selectors for more
export interface ConsumerVersionSelector {
	pacticipant?: string;
	tag?: string;
	version?: string;
	latest?: boolean;
	all?: boolean;
}

export interface VerifierOptions {
	providerBaseUrl: string;
	provider?: string;
	pactUrls?: string[];
	pactBrokerUrl?: string;
	pactBrokerUsername?: string;
	pactBrokerPassword?: string;
	pactBrokerToken?: string;
	consumerVersionTags?: string | string[];
	providerVersionTags?: string | string[];
	consumerVersionSelector?: ConsumerVersionSelector[];
	customProviderHeaders?: string[];
	publishVerificationResult?: boolean;
	providerVersion?: string;
	enablePending?: boolean;
	timeout?: number;
	verbose?: boolean;
	includeWipPactsSince?: string;
	monkeypatch?: string;
	format?: 'json' | 'xml' | 'progress' | 'RspecJunitFormatter';
	out?: string;
}

export interface DeprecatedVerifierOptions {
	consumerVersionTag?: string | string[];
	providerStatesSetupUrl?: string;
	providerVersionTag?: string | string[];
	tags?: string[];
}<|MERGE_RESOLUTION|>--- conflicted
+++ resolved
@@ -109,7 +109,6 @@
 		}
 		checkTypes.assert.array.of.string(options.providerVersionTag);
 
-<<<<<<< HEAD
 		if (
 			!_.isEmpty(options.consumerVersionTag) ||
 			!_.isEmpty(options.providerVersionTag)
@@ -117,10 +116,9 @@
 			logger.warn(
 				"'consumerVersionTag' and 'providerVersionTag' have been deprecated, please use 'consumerVersionTags' or 'providerVersionTags' instead",
 			);
-=======
+
 		if (options.includeWipPactsSince !== undefined) {
 			checkTypes.assert.nonEmptyString(options.includeWipPactsSince);
->>>>>>> c6911620
 		}
 
 		options.pactUrls = _.chain(options.pactUrls)
