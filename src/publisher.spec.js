--- conflicted
+++ resolved
@@ -145,15 +145,9 @@
 	context("constructTagUrl", function () {
 		context("when given a valid config object and pact JSON", function () {
 			it("should return a PUT url", function () {
-<<<<<<< HEAD
 				var options = {'pactBroker': 'http://foo', consumerVersion: '1.0'};
 				var data = {'consumer': {'name': 'consumerName'}};
-				expect(constructTagUrl(options, 'test', data)).to.eq('http://foo/pacticipants/consumerName/version/1.0/tags/test');
-=======
-				var options = { 'pactBroker': 'http://foo', consumerVersion: '1.0' };
-				var data = { 'consumer': { 'name': 'consumerName' } };
 				expect(constructTagUrl(options, 'test', data)).to.eq('http://foo/pacticipants/consumerName/versions/1.0/tags/test');
->>>>>>> 4beb1155
 			});
 		});
 		context("when given an invalid config object", function () {
