// tslint:disable:no-string-literal

import checkTypes = require("check-types");
import path = require("path");
import fs = require("fs");
import events = require("events");
import http = require("request");
import q = require("q");
import pact = require("@pact-foundation/pact-standalone");
import mkdirp = require("mkdirp");
import logger from "./logger";
import pactUtil, {SpawnArguments} from "./pact-util";
import {ChildProcess} from "child_process";

const CHECKTIME = 500;
const RETRY_AMOUNT = 60;
const PROCESS_TIMEOUT = 30000;

export class Server extends events.EventEmitter {
	public static get Events() {
		return {
			START_EVENT: "start",
			STOP_EVENT: "stop",
			DELETE_EVENT: "delete"
		};
	}

	public static create(options: ServerOptions = {}): Server {
		// defaults
		options.ssl = options.ssl || false;
		options.cors = options.cors || false;
		options.dir = options.dir ? path.resolve(options.dir) : process.cwd(); // Use directory relative to cwd
		options.host = options.host || "localhost";

		// port checking
		if (options.port) {
			checkTypes.assert.number(options.port);
			checkTypes.assert.integer(options.port);
			checkTypes.assert.positive(options.port);
			checkTypes.assert.inRange(options.port, 0, 65535);

			if (checkTypes.not.inRange(options.port, 1024, 49151)) {
				logger.warn("Like a Boss, you used a port outside of the recommended range (1024 to 49151); I too like to live dangerously.");
			}
		}

		// ssl check
		checkTypes.assert.boolean(options.ssl);

		// Throw error if one ssl option is set, but not the other
		if ((options.sslcert && !options.sslkey) || (!options.sslcert && options.sslkey)) {
			throw new Error("Custom ssl certificate and key must be specified together.");
		}

		// check certs/keys exist for SSL
		if (options.sslcert) {
			try {
				fs.statSync(path.normalize(options.sslcert)).isFile();
			} catch (e) {
				throw new Error(`Custom ssl certificate not found at path: ${options.sslcert}`);
			}
		}

		if (options.sslkey) {
			try {
				fs.statSync(path.normalize(options.sslkey)).isFile();
			} catch (e) {
				throw new Error(`Custom ssl key not found at path: ${options.sslkey}`);
			}
		}

		// If both sslcert and sslkey option has been specified, let"s assume the user wants to enable ssl
		if (options.sslcert && options.sslkey) {
			options.ssl = true;
		}

		// cors check"
		checkTypes.assert.boolean(options.cors);

		// spec checking
		if (options.spec) {
			checkTypes.assert.number(options.spec);
			checkTypes.assert.integer(options.spec);
			checkTypes.assert.positive(options.spec);
		}

		// dir check
		if (options.dir) {
			try {
				fs.statSync(path.normalize(options.dir)).isDirectory();
			} catch (e) {
				mkdirp.sync(path.normalize(options.dir));
			}
		}

		// log check
		if (options.log) {
			const fileObj = path.parse(path.normalize(options.log));
			try {
				fs.statSync(fileObj.dir).isDirectory();
			} catch (e) {
				// If log path doesn"t exist, create it
				mkdirp.sync(fileObj.dir);
			}
		}

		// host check
		if (options.host) {
			checkTypes.assert.string(options.host);
		}

		// consumer name check
		if (options.consumer) {
			checkTypes.assert.string(options.consumer);
		}

		// provider name check
		if (options.provider) {
			checkTypes.assert.string(options.provider);
		}

		// monkeypatch check
		if (options.monkeypatch) {
			try {
				fs.statSync(path.normalize(options.monkeypatch)).isFile();
			} catch (e) {
				throw new Error(`Monkeypatch not found at path: ${options.monkeypatch}`);
			}
		}

		return new Server(options);
	}

	public readonly options: ServerOptions;
	private __running: boolean;
	private __instance: ChildProcess;
	private readonly __argMapping = {
		"port": "--port",
		"host": "--host",
		"log": "--log",
		"ssl": "--ssl",
		"sslcert": "--sslcert",
		"sslkey": "--sslkey",
		"cors": "--cors",
		"dir": "--pact_dir",
		"spec": "--pact_specification_version",
		"consumer": "--consumer",
		"provider": "--provider"
	};

	constructor(options: ServerOptions) {
		super();
		this.options = options;
		this.__running = false;
	}

	// Let the mocking begin!
	public start(): q.Promise<Server> {
		if (this.__instance && this.__instance.connected) {
			logger.warn(`You already have a process running with PID: ${this.__instance.pid}`);
			return;
		}
<<<<<<< HEAD

		const envVars = JSON.parse(JSON.stringify(process.env)); // Create copy of environment variables
		// Remove environment variable if there
		// This is a hack to prevent some weird Travelling Ruby behaviour with Gems
		// https://github.com/pact-foundation/pact-mock-service-npm/issues/16
		delete envVars["RUBYGEMS_GEMDEPS"];
		let file: string;
		let opts: SpawnOptions = {
			cwd: pact.cwd,
			detached: !isWindows,
			env: envVars
		};
		let args: string[] = pactUtil.createArguments(this.options, {
			"port": "--port",
			"host": "--host",
			"log": "--log",
			"ssl": "--ssl",
			"sslcert": "--sslcert",
			"sslkey": "--sslkey",
			"cors": "--cors",
			"dir": "--pact_dir",
			"spec": "--pact_specification_version",
			"consumer": "--consumer",
			"provider": "--provider",
			"monkeypatch": "--monkeypatch"
		});

		let cmd: string = [pact.mockServicePath].concat("service", ...args).join(" ");

		if (isWindows) {
			file = "cmd.exe";
			args = ["/s", "/c", cmd];
			(opts as any).windowsVerbatimArguments = true;
		} else {
			cmd = `./${cmd}`;
			file = "/bin/sh";
			args = ["-c", cmd];
		}
		logger.debug(`Starting binary with '${_.flatten([file, args, JSON.stringify(opts)])}'`);
		this.__instance = cp.spawn(file, args, opts);

		this.__instance.stdout.setEncoding("utf8");
		this.__instance.stdout.on("data", logger.debug.bind(logger));
		this.__instance.stderr.setEncoding("utf8");
		this.__instance.stderr.on("data", logger.debug.bind(logger));
		this.__instance.on("error", logger.error.bind(logger));

		// if port isn't specified, listen for it when pact runs
		const catchPort = (data) => {
			const match = data.match(/port=([0-9]+)/);
			if (match && match[1]) {
				this.options.port = parseInt(match[1], 10);
				this.__instance.stdout.removeListener("data", catchPort.bind(this));
				this.__instance.stderr.removeListener("data", catchPort.bind(this));
				logger.info(`Pact running on port ${this.options.port}`);
			}
		};
=======
		this.__instance = pactUtil.spawnBinary(`${pact.mockServicePath} service`, this.options, this.__argMapping);
		this.__instance.once("close", () => this.stop());
>>>>>>> d9ab705d

		if (!this.options.port) {
			// if port isn't specified, listen for it when pact runs
			const catchPort = (data) => {
				const match = data.match(/port=([0-9]+)/);
				if (match && match[1]) {
					this.options.port = parseInt(match[1], 10);
					this.__instance.stdout.removeListener("data", catchPort);
					this.__instance.stderr.removeListener("data", catchPort);
					logger.info(`Pact running on port ${this.options.port}`);
				}
			};

			this.__instance.stdout.on("data", catchPort);
			this.__instance.stderr.on("data", catchPort);
		}

		// check service is available
		return this.__waitForServerUp()
			.timeout(PROCESS_TIMEOUT, `Couldn't start Pact with PID: ${this.__instance.pid}`)
			.then(() => {
				this.__running = true;
				this.emit(Server.Events.START_EVENT, this);
				return this;
			});
	}

	// Stop the server instance, no more mocking
	public stop(): q.Promise<Server> {
		const pid = this.__instance ? this.__instance.pid : -1;
		return q(pactUtil.killBinary(this.__instance))
			.then(() => this.__waitForServerDown())
			.timeout(PROCESS_TIMEOUT, `Couldn't stop Pact with PID '${pid}'`)
			.then(() => {
				this.__running = false;
				this.__instance = undefined;
				this.emit(Server.Events.STOP_EVENT, this);
				return this;
			});
	}

	// Delete this server instance and emit an event
	public delete(): q.Promise<Server> {
		return this.stop().tap(() => this.emit(Server.Events.DELETE_EVENT, this));
	}

	// Wait for pact-mock-service to be initialized and ready
	private __waitForServerUp(): q.Promise<any> {
		let amount = 0;
		const deferred = q.defer();

		const retry = () => {
			if (amount >= RETRY_AMOUNT) {
				deferred.reject(new Error("Pact startup failed; tried calling service 10 times with no result."));
			}
			setTimeout(check.bind(this), CHECKTIME);
		};

		const check = () => {
			amount++;
			if (this.options.port) {
				this.__call(this.options).then(() => deferred.resolve(), retry.bind(this));
			} else {
				retry();
			}
		};

		check(); // Check first time, start polling
		return deferred.promise;
	}

	private __waitForServerDown(): q.Promise<any> {
		let amount = 0;
		const deferred = q.defer();

		const check = () => {
			amount++;
			if (this.options.port) {
				this.__call(this.options).then(() => {
					if (amount >= RETRY_AMOUNT) {
						deferred.reject(new Error("Pact stop failed; tried calling service 10 times with no result."));
						return;
					}
					setTimeout(check, CHECKTIME);
				}, () => deferred.resolve());
			} else {
				deferred.resolve();
			}
		};

		check(); // Check first time, start polling
		return deferred.promise;
	}

	private __call(options: ServerOptions): q.Promise<any> {
		const deferred = q.defer();
		const config: any = {
			uri: `http${options.ssl ? "s" : ""}://${options.host}:${options.port}`,
			method: "GET",
			headers: {
				"X-Pact-Mock-Service": true,
				"Content-Type": "application/json"
			}
		};

		if (options.ssl) {
			process.env.NODE_TLS_REJECT_UNAUTHORIZED = "0";
			config.agentOptions = {};
			config.agentOptions.rejectUnauthorized = false;
			config.agentOptions.requestCert = false;
			config.agentOptions.agent = false;
		}

		http(config, (err, res) => (!err && res.statusCode === 200) ? deferred.resolve() : deferred.reject(`HTTP Error: '${JSON.stringify(err ? err : res)}'`));

		return deferred.promise;
	}
}

// Creates a new instance of the pact server with the specified option
export default Server.create;

export interface ServerOptions extends SpawnArguments {
	port?: number;
	ssl?: boolean;
	cors?: boolean;
	dir?: string;
	host?: string;
	sslcert?: string;
	sslkey?: string;
	log?: string;
	spec?: number;
	consumer?: string;
	provider?: string;
	monkeypatch?: string;
}<|MERGE_RESOLUTION|>--- conflicted
+++ resolved
@@ -146,6 +146,7 @@
 		"spec": "--pact_specification_version",
 		"consumer": "--consumer",
 		"provider": "--provider"
+		"monkeypatch": "--monkeypatch"
 	};
 
 	constructor(options: ServerOptions) {
@@ -160,68 +161,8 @@
 			logger.warn(`You already have a process running with PID: ${this.__instance.pid}`);
 			return;
 		}
-<<<<<<< HEAD
-
-		const envVars = JSON.parse(JSON.stringify(process.env)); // Create copy of environment variables
-		// Remove environment variable if there
-		// This is a hack to prevent some weird Travelling Ruby behaviour with Gems
-		// https://github.com/pact-foundation/pact-mock-service-npm/issues/16
-		delete envVars["RUBYGEMS_GEMDEPS"];
-		let file: string;
-		let opts: SpawnOptions = {
-			cwd: pact.cwd,
-			detached: !isWindows,
-			env: envVars
-		};
-		let args: string[] = pactUtil.createArguments(this.options, {
-			"port": "--port",
-			"host": "--host",
-			"log": "--log",
-			"ssl": "--ssl",
-			"sslcert": "--sslcert",
-			"sslkey": "--sslkey",
-			"cors": "--cors",
-			"dir": "--pact_dir",
-			"spec": "--pact_specification_version",
-			"consumer": "--consumer",
-			"provider": "--provider",
-			"monkeypatch": "--monkeypatch"
-		});
-
-		let cmd: string = [pact.mockServicePath].concat("service", ...args).join(" ");
-
-		if (isWindows) {
-			file = "cmd.exe";
-			args = ["/s", "/c", cmd];
-			(opts as any).windowsVerbatimArguments = true;
-		} else {
-			cmd = `./${cmd}`;
-			file = "/bin/sh";
-			args = ["-c", cmd];
-		}
-		logger.debug(`Starting binary with '${_.flatten([file, args, JSON.stringify(opts)])}'`);
-		this.__instance = cp.spawn(file, args, opts);
-
-		this.__instance.stdout.setEncoding("utf8");
-		this.__instance.stdout.on("data", logger.debug.bind(logger));
-		this.__instance.stderr.setEncoding("utf8");
-		this.__instance.stderr.on("data", logger.debug.bind(logger));
-		this.__instance.on("error", logger.error.bind(logger));
-
-		// if port isn't specified, listen for it when pact runs
-		const catchPort = (data) => {
-			const match = data.match(/port=([0-9]+)/);
-			if (match && match[1]) {
-				this.options.port = parseInt(match[1], 10);
-				this.__instance.stdout.removeListener("data", catchPort.bind(this));
-				this.__instance.stderr.removeListener("data", catchPort.bind(this));
-				logger.info(`Pact running on port ${this.options.port}`);
-			}
-		};
-=======
 		this.__instance = pactUtil.spawnBinary(`${pact.mockServicePath} service`, this.options, this.__argMapping);
 		this.__instance.once("close", () => this.stop());
->>>>>>> d9ab705d
 
 		if (!this.options.port) {
 			// if port isn't specified, listen for it when pact runs
