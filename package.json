{
  "name": "@pact-foundation/pact-node",
  "version": "2.0.1",
  "description": "A wrapper for the Ruby version of Pact to work within Node",
  "main": "./src/pact.js",
  "os": [
    "darwin",
    "linux",
    "win32"
  ],
  "cpu": [
    "x64",
    "ia32"
  ],
  "engine": {
    "node": ">=0.12"
  },
  "repository": {
    "type": "git",
    "url": "git://github.com/pact-foundation/pact-node.git"
  },
  "keywords": [
    "pact",
    "node",
    "wrapper",
    "mock",
    "service"
  ],
  "author": "Michel Boudreau <michelboudreau@gmail.com> (codinghitchhiker.com)",
  "contributors": [
    "David Stanciu <davidstanciu29@gmail.com> (https://github.com/dstanciu29)"
  ],
  "license": "MIT",
  "bugs": {
    "url": "https://github.com/pact-foundation/pact-node/issues"
  },
  "dependencies": {
    "bunyan": "^1.8.0",
    "check-types": "~6.0.0",
    "commander": "^2.9.0",
    "q": "^1.4.1",
    "request": "^2.69.0",
    "underscore": "^1.8.3",
    "pact-mock-service-linux-ia32": "0.7.2-1",
    "pact-mock-service-linux-x64": "0.7.2-1",
    "pact-mock-service-win32": "0.7.2-1",
    "pact-mock-service-darwin": "0.7.2-1"
  },
  "optionalDependencies": {
    "pact-mock-service-linux-ia32": "0.7.2-1",
    "pact-mock-service-linux-x64": "0.7.2-1",
    "pact-mock-service-win32": "0.7.2-1",
    "pact-mock-service-darwin": "0.7.2-1"
  },
  "bin": {
    "pact": "./bin/pact-node"
  },
  "devDependencies": {
    "bunyan-prettystream": "^0.1.3",
    "chai": "^3.2.0",
    "jscs": "^2.1.0",
    "mocha": "^2.2.5",
    "nodemon": "^1.4.1",
    "rimraf": "^2.4.2",
    "sinon": "^1.15.4"
  },
  "scripts": {
    "postinstall": "node ./scripts/check-dependencies.js",
    "clean": "rimraf logs/*",
    "lint": "jscs .",
    "test": "mocha -R spec ./**/*.spec.js --timeout 15000",
    "watch": "nodemon -x npm run dev",
    "watch:debug": "nodemon --debug -q -w assets/ --ext '.' --exec 'npm run lint'",
    "dev": "npm run clean && npm run lint --force && npm test && node .",
<<<<<<< HEAD
    "start": "npm run watch",
    "prepublish": "npm test"
  },
  "homepage": "https://github.com/pact-foundation/pact-node#readme"
=======
    "start": "npm run watch"
  }
>>>>>>> e226ff55
}<|MERGE_RESOLUTION|>--- conflicted
+++ resolved
@@ -72,13 +72,7 @@
     "watch": "nodemon -x npm run dev",
     "watch:debug": "nodemon --debug -q -w assets/ --ext '.' --exec 'npm run lint'",
     "dev": "npm run clean && npm run lint --force && npm test && node .",
-<<<<<<< HEAD
-    "start": "npm run watch",
-    "prepublish": "npm test"
+    "start": "npm run watch"
   },
   "homepage": "https://github.com/pact-foundation/pact-node#readme"
-=======
-    "start": "npm run watch"
-  }
->>>>>>> e226ff55
 }