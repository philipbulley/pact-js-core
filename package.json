{
  "name": "@pact-foundation/pact-node",
  "version": "10.11.4",
  "description": "A wrapper for the Ruby version of Pact to work within Node",
  "main": "src/index.js",
  "homepage": "https://github.com/pact-foundation/pact-node#readme",
  "types": "src/index.d.ts",
  "bin": {
    "pact": "bin/pact.js",
    "pact-broker": "bin/pact-broker.js",
    "pact-mock-service": "bin/pact-mock-service.js",
    "pact-stub-service": "bin/pact-stub-service.js",
    "pact-provider-verifier": "bin/pact-provider-verifier.js",
    "pact-message": "bin/pact-message.js"
  },
  "os": [
    "darwin",
    "linux",
    "win32"
  ],
  "cpu": [
    "x64",
    "ia32"
  ],
  "engine": {
    "node": ">=6"
  },
  "repository": {
    "type": "git",
    "url": "git://github.com/pact-foundation/pact-node.git"
  },
  "keywords": [
    "pact",
    "node",
    "wrapper",
    "mock",
    "service",
    "provider",
    "verifier"
  ],
  "author": "Michel Boudreau <michelboudreau@gmail.com> (codinghitchhiker.com)",
  "contributors": [
    "Matt Fellows <m@onegeek.com.au> (http://www.onegeek.com.au)"
  ],
  "license": "MIT",
  "bugs": {
    "url": "https://github.com/pact-foundation/pact-node/issues"
  },
  "publishConfig": {
    "access": "public"
  },
  "dependencies": {
    "@types/pino-std-serializers": "^2.4.1",
    "@types/q": "1.0.7",
    "@types/request": "2.48.2",
    "@types/sonic-boom": "^0.7.0",
    "chalk": "2.3.1",
    "check-types": "7.3.0",
    "cross-spawn": "^7.0.1",
    "fast-redact": "^2.0.0",
    "fast-safe-stringify": "^2.0.7",
    "flatstr": "^1.0.12",
    "libnpmconfig": "^1.2.1",
    "mkdirp": "1.0.0",
    "pino-pretty": "^4.1.0",
    "pino-std-serializers": "^2.5.0",
    "q": "1.5.1",
    "quick-format-unescaped": "^4.0.1",
    "request": "2.88.0",
    "rimraf": "2.6.2",
    "sonic-boom": "^1.1.0",
    "sumchecker": "^2.0.2",
    "tar": "4.4.2",
    "underscore": "1.8.3",
    "unixify": "1.0.0",
    "unzipper": "^0.10.10",
    "url-join": "^4.0.0"
  },
  "devDependencies": {
    "@types/basic-auth": "^1.1.2",
    "@types/chai": "4.1.2",
    "@types/chai-as-promised": "7.1.0",
    "@types/check-types": "^7.3.1",
    "@types/cors": "^2.8.6",
    "@types/cross-spawn": "^6.0.1",
    "@types/decompress": "^4.2.3",
    "@types/express": "4.11.1",
    "@types/mkdirp": "^0.5.2",
    "@types/mocha": "2.2.48",
    "@types/node": "9.4.6",
    "@types/rimraf": "^2.0.2",
    "@types/tar": "^4.0.3",
    "@types/underscore": "1.8.7",
    "@types/unzipper": "^0.10.2",
    "@types/url-join": "^4.0.0",
    "@typescript-eslint/eslint-plugin": "^2.3.2",
    "@typescript-eslint/parser": "^2.3.2",
    "basic-auth": "2.0.0",
    "body-parser": "1.18.2",
    "chai": "4.1.2",
    "chai-as-promised": "7.1.1",
    "cors": "2.8.4",
    "cross-env": "^5.1.3",
    "decamelize": "2.0.0",
    "eslint": "^6.5.1",
    "eslint-config-prettier": "^6.3.0",
    "eslint-plugin-prettier": "^3.1.1",
    "express": "4.16.2",
    "mocha": "^7.1.1",
    "mocha-unfunk-reporter": "0.4.0",
    "nodemon": "^2.0.4",
    "prettier": "^1.18.2",
    "sinon": "4.4.2",
    "snyk": "^1.230.5",
    "standard-version": "^8.0.2",
    "ts-node": "8.3.0",
    "typescript": "3.5.3"
  },
  "scripts": {
    "postinstall": "node postinstall.js",
    "install:all": "npm run install:osx && npm run install:win && npm run install:linux32 && npm run install:linux64 && npm run install:current",
    "install:current": "cross-env PACT_DO_NOT_TRACK=true node postinstall.js",
    "install:osx": "cross-env PACT_DO_NOT_TRACK=true node postinstall.js darwin",
    "install:win": "cross-env PACT_DO_NOT_TRACK=true node postinstall.js win32",
    "install:linux32": "cross-env PACT_DO_NOT_TRACK=true node postinstall.js linux ia32",
    "install:linux64": "cross-env PACT_DO_NOT_TRACK=true node postinstall.js linux x64",
    "clean": "rimraf '{src,test,bin,standalone}/**/*.{js,map,d.ts}' 'package.zip' '.tmp' 'tmp', 'standalone/{darwin,linux,win}*'",
<<<<<<< HEAD
    "lint": "eslint . --ext .ts --config .eslintrc",
    "pretest": "npm run prettier:check && npm run lint && npm run build && npm run download-checksums && npm run install:current",
    "test": "cross-env LOGLEVEL=debug PACT_DO_NOT_TRACK=true mocha -r ts-node/register -R mocha-unfunk-reporter -t 30000 -s 5000 --check-leaks --exit \"{src,test,bin,standalone}/**/*.spec.ts\"",
=======
    "lint": "eslint '**/*.ts'",
    "pretest": "npm run prettier:check && npm run build && npm run download-checksums && npm run install:current",
    "test": "cross-env PACT_DO_NOT_TRACK=true mocha -r ts-node/register -R mocha-unfunk-reporter -t 15000 -s 5000 --check-leaks --exit \"src/server.spec.ts\"",
>>>>>>> b0ea61fd
    "dev": "npm run lint --force && npm test && node .",
    "watch": "nodemon -e ts,json --ignore '**/*.d.ts' -x npm run dev",
    "build": "npm run clean && tsc",
    "start": "npm run watch",
    "download-checksums": "node download-checksums.js",
    "prerelease": "npm i && npm t && npm run snyk-protect",
    "release": "standard-version",
    "snyk-protect": "snyk protect",
    "prettier:base": "prettier --parser typescript",
    "prettier:check": "npm run prettier:base -- --list-different \"{src,standalone,bin,test}/**/*.{ts,tsx}\"",
    "prettier:write": "npm run prettier:base -- --write \"{src,standalone,bin,test}/**/*.{ts,tsx}\""
  },
  "prettier": {
    "semi": true,
    "trailingComma": "all",
    "singleQuote": true
  },
  "standard-version": {
    "types": [
      {
        "type": "feat",
        "section": "Features"
      },
      {
        "type": "fix",
        "section": "Fixes and Improvements"
      },
      {
        "type": "chore",
        "hidden": true
      },
      {
        "type": "docs",
        "hidden": true
      },
      {
        "type": "style",
        "hidden": true
      },
      {
        "type": "refactor",
        "hidden": true
      },
      {
        "type": "perf",
        "hidden": true
      },
      {
        "type": "test",
        "hidden": true
      }
    ]
  },
  "snyk": true
}<|MERGE_RESOLUTION|>--- conflicted
+++ resolved
@@ -125,15 +125,9 @@
     "install:linux32": "cross-env PACT_DO_NOT_TRACK=true node postinstall.js linux ia32",
     "install:linux64": "cross-env PACT_DO_NOT_TRACK=true node postinstall.js linux x64",
     "clean": "rimraf '{src,test,bin,standalone}/**/*.{js,map,d.ts}' 'package.zip' '.tmp' 'tmp', 'standalone/{darwin,linux,win}*'",
-<<<<<<< HEAD
     "lint": "eslint . --ext .ts --config .eslintrc",
     "pretest": "npm run prettier:check && npm run lint && npm run build && npm run download-checksums && npm run install:current",
     "test": "cross-env LOGLEVEL=debug PACT_DO_NOT_TRACK=true mocha -r ts-node/register -R mocha-unfunk-reporter -t 30000 -s 5000 --check-leaks --exit \"{src,test,bin,standalone}/**/*.spec.ts\"",
-=======
-    "lint": "eslint '**/*.ts'",
-    "pretest": "npm run prettier:check && npm run build && npm run download-checksums && npm run install:current",
-    "test": "cross-env PACT_DO_NOT_TRACK=true mocha -r ts-node/register -R mocha-unfunk-reporter -t 15000 -s 5000 --check-leaks --exit \"src/server.spec.ts\"",
->>>>>>> b0ea61fd
     "dev": "npm run lint --force && npm test && node .",
     "watch": "nodemon -e ts,json --ignore '**/*.d.ts' -x npm run dev",
     "build": "npm run clean && tsc",
