--- conflicted
+++ resolved
@@ -1,10 +1,6 @@
 {
   "name": "@pact-foundation/pact-node",
-<<<<<<< HEAD
-  "version": "6.20.2",
-=======
-  "version": "6.20.0",
->>>>>>> 10e2ff1d
+  "version": "6.21.0",
   "description": "A wrapper for the Ruby version of Pact to work within Node",
   "main": "src/index.js",
   "homepage": "https://github.com/pact-foundation/pact-node#readme",
@@ -22,7 +18,7 @@
     "ia32"
   ],
   "engine": {
-    "node": ">=4"
+    "node": ">=6"
   },
   "repository": {
     "type": "git",
@@ -52,7 +48,7 @@
     "@types/q": "1.0.7",
     "bunyan": "1.8.12",
     "bunyan-prettystream": "0.1.3",
-    "caporal": "0.10.0",
+    "caporal": "1.1.0",
     "chalk": "2.3.1",
     "check-types": "7.3.0",
     "decompress": "4.2.0",
