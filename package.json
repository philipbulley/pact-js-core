{
  "name": "@pact-foundation/pact-node",
  "version": "4.5.0",
  "description": "A wrapper for the Ruby version of Pact to work within Node",
  "main": "./src/pact.js",
  "os": [
    "darwin",
    "linux",
    "win32"
  ],
  "cpu": [
    "x64",
    "ia32"
  ],
  "engine": {
    "node": ">=0.12"
  },
  "repository": {
    "type": "git",
    "url": "git://github.com/pact-foundation/pact-node.git"
  },
  "keywords": [
    "pact",
    "node",
    "wrapper",
    "mock",
    "service",
    "provider",
    "verifier"
  ],
  "author": "Michel Boudreau <michelboudreau@gmail.com> (codinghitchhiker.com)",
  "contributors": [
    "Matt Fellows <m@onegeek.com.au> (http://www.onegeek.com.au)"
  ],
  "license": "MIT",
  "bugs": {
    "url": "https://github.com/pact-foundation/pact-node/issues"
  },
  "dependencies": {
    "@pact-foundation/pact-mock-service": "0.9.0",
    "@pact-foundation/pact-provider-verifier": "0.1.1",
    "bunyan": "^1.8.1",
    "bunyan-prettystream": "^0.1.3",
    "check-types": "~7.0.0",
    "commander": "^2.9.0",
    "mkdirp": "^0.5.1",
    "q": "^1.4.1",
    "request": "^2.72.0",
    "underscore": "^1.8.3",
    "unixify": "^0.2.1",
    "url-join": "^1.1.0"
  },
  "bin": {
    "pact": "./bin/pact-node"
  },
  "devDependencies": {
    "basic-auth": "^1.0.4",
    "body-parser": "^1.15.2",
    "chai": "^3.5.0",
    "chai-as-promised": "^5.3.0",
    "cors": "^2.7.1",
<<<<<<< HEAD
    "cross-env": "^1.0.8",
    "express": "^4.14.0",
    "jscs": "^3.0.6",
    "mocha": "^2.5.3",
    "nodemon": "^1.9.2",
    "rewire": "^2.5.2",
    "rimraf": "^2.5.3",
    "sinon": "^1.17.4"
=======
    "cross-env": "^1.0.7",
    "express": "^4.13.4",
    "jscs": "^2.1.0",
    "mocha": "^2.2.5",
    "nodemon": "^1.4.1",
    "rewire": "^2.5.2",
    "rimraf": "^2.4.2",
    "sinon": "^1.15.4"
>>>>>>> 3e775520
  },
  "scripts": {
    "clean": "rimraf logs/*",
    "lint": "jscs .",
    "pretest": "npm run clean && npm run lint",
    "test": "./node_modules/.bin/mocha ./**/*.spec.js",
    "watch": "nodemon -x npm run dev",
    "watch:debug": "nodemon --debug -q -w assets/ --ext '.' --exec 'npm run lint'",
    "dev": "npm test && ./node_modules/.bin/cross-env node .",
    "start": "npm run watch"
  },
  "homepage": "https://github.com/pact-foundation/pact-node#readme"
}<|MERGE_RESOLUTION|>--- conflicted
+++ resolved
@@ -59,25 +59,14 @@
     "chai": "^3.5.0",
     "chai-as-promised": "^5.3.0",
     "cors": "^2.7.1",
-<<<<<<< HEAD
-    "cross-env": "^1.0.8",
-    "express": "^4.14.0",
-    "jscs": "^3.0.6",
-    "mocha": "^2.5.3",
-    "nodemon": "^1.9.2",
-    "rewire": "^2.5.2",
-    "rimraf": "^2.5.3",
-    "sinon": "^1.17.4"
-=======
     "cross-env": "^1.0.7",
     "express": "^4.13.4",
     "jscs": "^2.1.0",
     "mocha": "^2.2.5",
     "nodemon": "^1.4.1",
     "rewire": "^2.5.2",
-    "rimraf": "^2.4.2",
-    "sinon": "^1.15.4"
->>>>>>> 3e775520
+    "rimraf": "^2.5.3",
+    "sinon": "^1.17.4"
   },
   "scripts": {
     "clean": "rimraf logs/*",
