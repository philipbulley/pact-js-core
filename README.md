<img src="https://raw.githubusercontent.com/pact-foundation/pact-logo/master/media/logo-black.png" width="200">

[![Build Status](https://travis-ci.org/pact-foundation/pact-node.svg?branch=master)](https://travis-ci.org/pact-foundation/pact-node)
[![npm](https://img.shields.io/npm/v/@pact-foundation/pact-node.svg?maxAge=2592000)](https://www.npmjs.com/package/@pact-foundation/pact-node)
[![npm](https://img.shields.io/github/license/pact-foundation/pact-node.svg?maxAge=2592000)](https://github.com/pact-foundation/pact-node/blob/master/LICENSE)
[![npm](https://img.shields.io/david/pact-foundation/pact-node.svg?maxAge=2592000)](https://www.npmjs.com/package/@pact-foundation/pact-node)
<!---[![npm](https://img.shields.io/npm/dt/pact-foundation/pact-node.svg?maxAge=2592000)](https://www.npmjs.com/package/@pact-foundation/pact-node)-->

# Pact Node

An idiomatic Node interface for the [Pact](http://pact.io) mock service (Consumer) and Verification (Provider) process.

## Installation

`npm install @pact-foundation/pact-node --save`

## Usage

Simply require the library and call the create function to start the mock service

```
var pact = require('@pact-foundation/pact-node');
var server = pact.createServer({port: 9999});
server.start().then(function() {
	// Do your testing/development here
});
```

Or you can use the CLI

```
$# pact mock --port 9999
```

To see the list commands possible with the CLI, simply ask for help `$# pact --help`

## Documentation

### Set Log Level

```
var pact = require('@pact-foundation/pact-node');
pact.logLevel('debug');
```

### Create Pact Mock Server

```
var pact = require('@pact-foundation/pact-node');
var server = pact.createServer({
<<<<<<< HEAD
	port: <Number>,     // Port number that the server runs on, defaults to random available port
	host: <String>,     // Host on which to bind the server on, defaults to 'localhost'
=======
	port: <Number>,     // Port number that the server runs on, defaults to 1234
	host: <String>,     // Host on which to bind the server on, defaults to 'localhost'. Supports '0.0.0.0' to bind on all IPv4 addresses on the local machine.
>>>>>>> 9d2eaa91
	log: <String>,      // File to log output on relative to current working directory, defaults to none
	ssl: <Boolean>,     // Create a self-signed SSL cert to run the server over HTTPS , defaults to 'false'
	sslcert: <String>,  // Path to a custom self-signed SSL cert file, 'ssl' option must be set to true to use this option. Defaults to none
	sslkey: <String>,   // Path a custom key and self-signed SSL cert key file, 'ssl' option must be set to true to use this option. Defaults to none
	cors: <Boolean>,    // Allow CORS OPTION requests to be accepted, defaults to 'false'
	dir: <String>,      // Directory to write the pact contracts relative to the current working directory, defaults to none
	spec: <Number>,     // The pact specification version to use when writing pact contracts, defaults to '1'
	consumer: <String>, // The name of the consumer to be written to the pact contracts, defaults to none
	provider: <String>  // The name of the provider to be written to the pact contracts, defaults to none
});
```

### Run Provider Verification

Read more about [Verify Pacts](https://github.com/realestate-com-au/pact/wiki/Verifying-pacts).

```
var pact = require('@pact-foundation/pact-node');

pact.verifyPacts({
	providerBaseUrl: <String>,           // Running API provider host endpoint. Required.
	pactBrokerUrl: <String>              // URL of the Pact Broker to retrieve pacts from. Required if not using pactUrls.
	provider: <String>                   // Name of the Provider. Required if not using pactUrls.
	tags: <Array>                        // Array of tags, used to filter pacts from the Broker. Optional.
	pactUrls: <Array>,                   // Array of local Pact file paths or HTTP-based URLs (e.g. from a broker). Required if not using a Broker.
	providerStatesSetupUrl: <String>,    // URL to send PUT requests to setup a given provider state. Optional.
	pactBrokerUsername: <String>,        // Username for Pact Broker basic authentication. Optional.
	pactBrokerPassword: <String>,        // Password for Pact Broker basic authentication. Optional
	publishVerificationResult: <Boolean> // Publish verification result to Broker. Optional
	providerVersion: <Boolean>           // Provider version, required to publish verification result to Broker. Optional otherwise.
	timeout: <Number>                    // The duration in ms we should wait to confirm verification process was successful. Defaults to 30000, Optional.
});
```

### Publish Pacts to a Broker

```
var pact = require('@pact-foundation/pact-node');
var opts = {
	pactUrls: <Array>,               // Array of local Pact files or directories containing them. Required.
	pactBroker: <String>,            // URL to fetch the provider states for the given provider API. Optional.
	pactBrokerUsername: <String>,    // Username for Pact Broker basic authentication. Optional
	pactBrokerPassword: <String>,    // Password for Pact Broker basic authentication. Optional,
	tags: <Array>,                   // An array of Strings to tag the Pacts being published. Optional
	consumerVersion: <String>        // A string containing a semver-style version e.g. 1.0.0. Required.
};

pact.publishPacts(opts)).then(function () {
	// do something
});
```

### List Mock Servers

If you ever need to see which servers are currently created.

```
var pact = require('@pact-foundation/pact-node');
var servers = pact.listServers();
console.log(JSON.stringify(servers));
```

### Remove All Mock Servers

Remove all servers once you're done with them in one fell swoop.

```
var pact = require('@pact-foundation/pact-node');
pact.removeAllServers();
```

### Start a Mock Server server

Start the current server.

```
var pact = require('@pact-foundation/pact-node');
pact.createServer().start().then(function(){
	// Do something after it started
});
```

### Stop a Mock server

Stop the current server.

```
var pact = require('@pact-foundation/pact-node');
pact.createServer().stop().then(function(){
	// Do something after it stopped
});
```

### Delete a Mock server

Stop the current server and deletes it from the list.

```
var pact = require('@pact-foundation/pact-node');
pact.createServer().delete().then(function(){
	// Do something after it was killed
});
```

### Check if a Mock server is running

```
var pact = require('@pact-foundation/pact-node');
pact.createServer().running;
```

### Mock Server Events

There's 3 different events available, 'start', 'stop' and 'delete'.  They can be listened to the same way as an [EventEmitter](https://nodejs.org/api/events.html).

```
var pact = require('@pact-foundation/pact-node');
var server = pact.createServer();
server.on('start', function() { console.log('started'); });
server.on('stop', function() { console.log('stopped'); });
server.on('delete', function() { console.log('deleted'); });
```

## Contributing

To develop this project, simply install the dependencies and run `npm run watch` to for continual development, linting and testing when a source file changes.

## Testing

Running `npm test` will execute the tests that has the `*.spec.js` pattern.


## Questions?

Please search for potential answers or post question on our [official Pact StackOverflow](https://stackoverflow.com/questions/tagged/pact).<|MERGE_RESOLUTION|>--- conflicted
+++ resolved
@@ -18,7 +18,7 @@
 
 Simply require the library and call the create function to start the mock service
 
-```
+```js
 var pact = require('@pact-foundation/pact-node');
 var server = pact.createServer({port: 9999});
 server.start().then(function() {
@@ -38,23 +38,18 @@
 
 ### Set Log Level
 
-```
+```js
 var pact = require('@pact-foundation/pact-node');
 pact.logLevel('debug');
 ```
 
 ### Create Pact Mock Server
 
-```
+```js
 var pact = require('@pact-foundation/pact-node');
 var server = pact.createServer({
-<<<<<<< HEAD
 	port: <Number>,     // Port number that the server runs on, defaults to random available port
-	host: <String>,     // Host on which to bind the server on, defaults to 'localhost'
-=======
-	port: <Number>,     // Port number that the server runs on, defaults to 1234
 	host: <String>,     // Host on which to bind the server on, defaults to 'localhost'. Supports '0.0.0.0' to bind on all IPv4 addresses on the local machine.
->>>>>>> 9d2eaa91
 	log: <String>,      // File to log output on relative to current working directory, defaults to none
 	ssl: <Boolean>,     // Create a self-signed SSL cert to run the server over HTTPS , defaults to 'false'
 	sslcert: <String>,  // Path to a custom self-signed SSL cert file, 'ssl' option must be set to true to use this option. Defaults to none
@@ -71,7 +66,7 @@
 
 Read more about [Verify Pacts](https://github.com/realestate-com-au/pact/wiki/Verifying-pacts).
 
-```
+```js
 var pact = require('@pact-foundation/pact-node');
 
 pact.verifyPacts({
@@ -91,7 +86,7 @@
 
 ### Publish Pacts to a Broker
 
-```
+```js
 var pact = require('@pact-foundation/pact-node');
 var opts = {
 	pactUrls: <Array>,               // Array of local Pact files or directories containing them. Required.
@@ -111,7 +106,7 @@
 
 If you ever need to see which servers are currently created.
 
-```
+```js
 var pact = require('@pact-foundation/pact-node');
 var servers = pact.listServers();
 console.log(JSON.stringify(servers));
@@ -121,7 +116,7 @@
 
 Remove all servers once you're done with them in one fell swoop.
 
-```
+```js
 var pact = require('@pact-foundation/pact-node');
 pact.removeAllServers();
 ```
@@ -130,7 +125,7 @@
 
 Start the current server.
 
-```
+```js
 var pact = require('@pact-foundation/pact-node');
 pact.createServer().start().then(function(){
 	// Do something after it started
@@ -141,7 +136,7 @@
 
 Stop the current server.
 
-```
+```js
 var pact = require('@pact-foundation/pact-node');
 pact.createServer().stop().then(function(){
 	// Do something after it stopped
@@ -152,7 +147,7 @@
 
 Stop the current server and deletes it from the list.
 
-```
+```js
 var pact = require('@pact-foundation/pact-node');
 pact.createServer().delete().then(function(){
 	// Do something after it was killed
@@ -161,7 +156,7 @@
 
 ### Check if a Mock server is running
 
-```
+```js
 var pact = require('@pact-foundation/pact-node');
 pact.createServer().running;
 ```
@@ -170,7 +165,7 @@
 
 There's 3 different events available, 'start', 'stop' and 'delete'.  They can be listened to the same way as an [EventEmitter](https://nodejs.org/api/events.html).
 
-```
+```js
 var pact = require('@pact-foundation/pact-node');
 var server = pact.createServer();
 server.on('start', function() { console.log('started'); });
