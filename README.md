--- conflicted
+++ resolved
@@ -277,14 +277,9 @@
 | `pactBrokerUrl`         | false     | string  | Base URL of the Pact Broker from which to retrieve the pacts. Required if `pactUrls` not given.                                                                        |
 | `provider`                  | false     | string  | Name of the provider if fetching from a Broker                                                             |
 | `consumerVersionSelectors`        | false     | ConsumerVersionSelector\|array  | Use [Selectors](https://docs.pact.io/selectors) to is a way we specify which pacticipants and versions we want to use when configuring verifications.                                                         |
-<<<<<<< HEAD
 | `consumerVersionTags`        | false     | string\|array  | Retrieve the latest pacts with given tag(s)                                                        |
 | `providerVersionTags`        | false     | string\|array  |  Tag(s) to apply to the provider application |
-=======
-| `consumerVersionTag`        | false     | string\|array  | Retrieve the latest pacts with given tag(s)                                                        |
-| `providerVersionTag`        | false     | string\|array  |  Tag(s) to apply to the provider application |
 | `includeWipPactsSince`      | false     | string  | Includes pact marked as WIP since this date. String in the format %Y-%m-%d or %Y-%m-%dT%H:%M:%S.000%:z |
->>>>>>> c6911620
 | `pactUrls`                  | false     | array   | Array of local pact file paths or HTTP-based URLs. Required if _not_ using a Pact Broker.                  |
 | `providerStatesSetupUrl`    | false     | string  | URL to send PUT requests to setup a given provider state                                                   |
 | `pactBrokerUsername`        | false     | string  | Username for Pact Broker basic authentication                                                              |
