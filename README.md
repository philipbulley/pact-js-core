<img src="https://raw.githubusercontent.com/pact-foundation/pact-logo/master/media/logo-black.png" width="200">

[![Build Status](https://travis-ci.org/pact-foundation/pact-node.svg?branch=master)](https://travis-ci.org/pact-foundation/pact-node)
[![npm](https://img.shields.io/npm/v/@pact-foundation/pact-node.svg?maxAge=2592000)](https://www.npmjs.com/package/@pact-foundation/pact-node)
[![npm](https://img.shields.io/github/license/pact-foundation/pact-node.svg?maxAge=2592000)](https://github.com/pact-foundation/pact-node/blob/master/LICENSE)
[![npm](https://img.shields.io/david/pact-foundation/pact-node.svg?maxAge=2592000)](https://www.npmjs.com/package/@pact-foundation/pact-node)
<!---[![npm](https://img.shields.io/npm/dt/pact-foundation/pact-node.svg?maxAge=2592000)](https://www.npmjs.com/package/@pact-foundation/pact-node)-->

# Pact Node

An idiomatic Node interface for the [Pact](http://pact.io) mock service (Consumer) and Verification (Provider) process.

<!-- TOC -->

- [Pact Node](#pact-node)
    - [Installation](#installation)
    - [Usage](#usage)
    - [Documentation](#documentation)
        - [Set Log Level](#set-log-level)
        - [Mock Servers](#mock-servers)
            - [Create Mock Server](#create-mock-server)
            - [List Mock Servers](#list-mock-servers)
            - [Remove All Mock Servers](#remove-all-mock-servers)
            - [Start a Mock Server](#start-a-mock-server)
            - [Stop a Mock server](#stop-a-mock-server)
            - [Delete a Mock server](#delete-a-mock-server)
            - [Check if a Mock server is running](#check-if-a-mock-server-is-running)
            - [Mock Server Events](#mock-server-events)
        - [Provider Verification](#provider-verification)
        - [Pact Broker publishing](#pact-broker-publishing)
        - [Stub Servers](#stub-servers)
            - [Create Stub Server](#create-stub-server)
    - [Contributing](#contributing)
    - [Testing](#testing)
    - [Questions?](#questions)

<!-- /TOC -->

## Installation

`npm install @pact-foundation/pact-node --save`

## Usage

Simply require the library and call the create function to start the mock service

```js
var pact = require('@pact-foundation/pact-node');
var server = pact.createServer({port: 9999});
server.start().then(function() {
	// Do your testing/development here
});
```

Or if you're using Typescript instead of plain old Javascript

```ts
import pact from "@pact-foundation/pact-node";
const server = pact.createServer({port: 9999});
server.start().then(() => {
	// Do your testing/development here
});
```

Or you can also use the CLI

```
$# pact mock --port 9999
```

To see the list commands possible with the CLI, simply ask for help `$# pact --help`

## Documentation

### Set Log Level

```js
var pact = require('@pact-foundation/pact-node');
pact.logLevel('debug');
```
### Mock Servers

Mock servers are used by Pact to record interactions and create pact contracts.

#### Create Mock Server

```js
var pact = require('@pact-foundation/pact-node');
var server = pact.createServer({
	...
});
```

**Options:**

|Parameter | Required?  | Type        | Description |
|----------|------------|-------------|-------------|
| `port`   | false |  number          | Port number that the server runs on, defaults to random available port |
| `host`   | false |  string          | Host on which to bind the server on, defaults to 'localhost'. Supports '0.0.0.0' to bind on all IPv4 addresses on the local machine. |
| `log`    | false |  string          | File to log output on relative to current working directory, defaults to none |
| `ssl`    | false |  boolean         | Create a self-signed SSL cert to run the server over HTTPS , defaults to `false` |
| `sslcert`| false |  string          | Path to a custom self-signed SSL cert file, 'ssl' option must be set to true to use this option, defaults to none |
| `sslkey` | false |  string          | Path a custom key and self-signed SSL cert key file, 'ssl' option must be set to true to use this, defaults to none |
| `cors`   | false |  boolean         | Allow CORS OPTION requests to be accepted, defaults to 'false' |
| `dir`    | false |  string          | Directory to write the pact contracts relative to the current working directory, defaults to none  |
| `spec`   | false | number           | The pact specification version to use when writing pact contracts, defaults to '1' |
| `consumer`  | false |  string  | The name of the consumer to be written to the pact contracts, defaults to none |
| `provider`  | false |  string  |  The name of the provider to be written to the pact contracts, defaults to none |

<<<<<<< HEAD
#### List Mock Servers
=======
pact.verifyPacts({
	providerBaseUrl: <String>,           // Running API provider host endpoint. Required.
	pactBrokerUrl: <String>              // URL to fetch the pacts if pactUrls not supplied. Optional.
	provider: <String>                   // Name of the provider if fetching from a Broker. Optional.
	tags: <Array>                        // Array of tags, used to filter pacts from the Broker. Optional.
	pactUrls: <Array>,                   // Array of local Pact file paths or HTTP-based URLs (e.g. from a broker). Required if not using a Broker.
	providerStatesSetupUrl: <String>,    // URL to send PUT requests to setup a given provider state. Optional.
	pactBrokerUsername: <String>,        // Username for Pact Broker basic authentication. Optional.
	pactBrokerPassword: <String>,        // Password for Pact Broker basic authentication. Optional
	publishVerificationResult: <Boolean> // Publish verification result to Broker. Optional
	customProviderHeaders: <Array>       // Header(s) to add to provider state set up and pact verification 
	requests. eg 'Authorization: Basic cGFjdDpwYWN0'.
	providerVersion: <Boolean>           // Provider version, required to publish verification result to Broker. Optional otherwise.
	timeout: <Number>                    // The duration in ms we should wait to confirm verification process was successful. Defaults to 30000, Optional.
	pactFileWriteMode: <String>          // Control how the pact file is created. One of 'overwrite', 'update' or 'merge'. Defaults to 'overwrite'.
});
```

### Publish Pacts to a Broker

```js
var pact = require('@pact-foundation/pact-node');
var opts = {
	pactFilesOrDirs: <Array>,        // Array of local Pact files or directories containing them. Required.
	pactBroker: <String>,            // URL to fetch the provider states for the given provider API. Optional.
	pactBrokerUsername: <String>,    // Username for Pact Broker basic authentication. Optional
	pactBrokerPassword: <String>,    // Password for Pact Broker basic authentication. Optional,
	tags: <Array>,                   // An array of Strings to tag the Pacts being published. Optional
	consumerVersion: <String>        // A string containing a semver-style version e.g. 1.0.0. Required.
};

pact.publishPacts(opts).then(function () {
	// do something
});
```

### List Mock Servers
>>>>>>> d6530c61

If you ever need to see which servers are currently created.

```js
var pact = require('@pact-foundation/pact-node');
var servers = pact.listServers();
console.log(JSON.stringify(servers));
```

#### Remove All Mock Servers

Remove all servers once you're done with them in one fell swoop.

```js
var pact = require('@pact-foundation/pact-node');
pact.removeAllServers();
```

#### Start a Mock Server

Start the current server.

```js
var pact = require('@pact-foundation/pact-node');
pact.createServer().start().then(function(){
	// Do something after it started
});
```

#### Stop a Mock server

Stop the current server.

```js
var pact = require('@pact-foundation/pact-node');
pact.createServer().stop().then(function(){
	// Do something after it stopped
});
```

#### Delete a Mock server

Stop the current server and deletes it from the list.

```js
var pact = require('@pact-foundation/pact-node');
pact.createServer().delete().then(function(){
	// Do something after it was killed
});
```

#### Check if a Mock server is running

```js
var pact = require('@pact-foundation/pact-node');
pact.createServer().running;
```

#### Mock Server Events

There's 3 different events available, 'start', 'stop' and 'delete'.  They can be listened to the same way as an [EventEmitter](https://nodejs.org/api/events.html).

```js
var pact = require('@pact-foundation/pact-node');
var server = pact.createServer();
server.on('start', function() { console.log('started'); });
server.on('stop', function() { console.log('stopped'); });
server.on('delete', function() { console.log('deleted'); });
```

### Provider Verification

Read more about [Verify Pacts](https://github.com/realestate-com-au/pact/wiki/Verifying-pacts).

```js
var pact = require('@pact-foundation/pact-node');

pact.verifyPacts({
	...
});
```

**Options**:

|Parameter | Required?  | Type        | Description |
|----------|------------|-------------|-------------|
| `providerBaseUrl` | true | string |  Running API provider host endpoint. |
| `pactBrokerUrl` | false | string |  URL to fetch the pacts if pactUrls not supplied|
| `provider` | false | string |  Name of the provider if fetching from a Broker|
| `tags` | false | array |  Array of tags, used to filter pacts from the Broker|
| `pactUrls` | false | array |  Array of local Pact file paths or HTTP-based URLs (e.g. from a broker). Required if not using a Broker. |
| `providerStatesSetupUrl` | false | string |  URL to send PUT requests to setup a given provider state|
| `pactBrokerUsername` | false | string |  Username for Pact Broker basic authentication|
| `pactBrokerPassword` | false | string |  Password for Pact Broker basic authentication |
| `publishVerificationResult` | false | boolean |  Publish verification result to Broker |
| `customProviderHeaders` | false | array |  Header(s) to add to provider state set up and pact verification|  |`requests`. eg 'Authorization: Basic cGFjdDpwYWN0'.
| `providerVersion` | false | boolean |  Provider version, required to publish verification result to Broker. Optional otherwise.
| `timeout` | false | number |  The duration in ms we should wait to confirm verification process was successful. Defaults to 30000.


### Pact Broker publishing

```js
var pact = require('@pact-foundation/pact-node');
var opts = {
	...
};

pact.publishPacts(opts).then(function () {
	// do something
});
```

**Options**:

|Parameter              | Required?  | Type        | Description |
|-----------------------|------------|-------------|-------------|
| `pactFilesOrDirs` 	| false | array  | Array of local Pact files or directories containing them. Required. |
| `pactBroker` 			| false | string | URL to fetch the provider states for the given provider API. Optional. |
| `pactBrokerUsername`	| false | string | Username for Pact Broker basic authentication. Optional |
| `pactBrokerPassword` 	| false | string | Password for Pact Broker basic authentication. Optional, |
| `tags` 				| false | array  | An array of Strings to tag the Pacts being published. Optional |
| `consumerVersion` 	| false | string | A string containing a semver-style version e.g. 1.0.0. Required. |


### Stub Servers

Stub servers create runnable APIs from existing pact files.

The interface is comparable to the Mock Server API.

#### Create Stub Server

```js
var pact = require('@pact-foundation/pact-node');
var server = pact.createStub({
	...
});
```
**Options**:

|Parameter  | Required?  | Type        | Description |
|-----------|------------|-------------|-------------|
| pactUrls 	| true  |  array |  List of local Pact files to create the stub service from|
| port 		| false |  number |  Port number that the server runs on, defaults to random available port|
| host 		| false |  string |  Host on which to bind the server on, defaults to 'localhost'. Supports '0.0.0.0' to bind on all IPv4  addresses on the local machine.|
| log 		| false |  string |  File to log output on relative to current working directory, defaults to none|
| ssl 		| false |  boolean |  Create a self-signed SSL cert to run the server over HTTPS , defaults to 'false'|
| sslcert 	| false |  string |  Path to a custom self-signed SSL cert file, 'ssl' option must be set to true to use this option. Defaults false | to none|
| sslkey 	| false |  string |  Path a custom key and self-signed SSL cert key file, 'ssl' option must be set to true to use this option false. Defaults to none|
| cors 		| false |  boolean |  Allow CORS OPTION requests to be accepted, defaults to 'false'|


## Contributing

To develop this project, simply install the dependencies and run `npm run watch` to for continual development, linting and testing when a source file changes.

## Testing

Running `npm test` will execute the tests that has the `*.spec.js` pattern.

## Questions?

Please search for potential answers or post question on our [official Pact StackOverflow](https://stackoverflow.com/questions/tagged/pact).<|MERGE_RESOLUTION|>--- conflicted
+++ resolved
@@ -104,50 +104,11 @@
 | `cors`   | false |  boolean         | Allow CORS OPTION requests to be accepted, defaults to 'false' |
 | `dir`    | false |  string          | Directory to write the pact contracts relative to the current working directory, defaults to none  |
 | `spec`   | false | number           | The pact specification version to use when writing pact contracts, defaults to '1' |
-| `consumer`  | false |  string  | The name of the consumer to be written to the pact contracts, defaults to none |
-| `provider`  | false |  string  |  The name of the provider to be written to the pact contracts, defaults to none |
-
-<<<<<<< HEAD
+| `consumer`          | false  | string  | The name of the consumer to be written to the pact contracts, defaults to none |
+| `provider`          | false  | string  |  The name of the provider to be written to the pact contracts, defaults to none |
+| `pactFileWriteMode` | false  | string  | Control how the pact file is created. One of 'overwrite', 'update' or 'merge', defaults to 'overwrite' |
+
 #### List Mock Servers
-=======
-pact.verifyPacts({
-	providerBaseUrl: <String>,           // Running API provider host endpoint. Required.
-	pactBrokerUrl: <String>              // URL to fetch the pacts if pactUrls not supplied. Optional.
-	provider: <String>                   // Name of the provider if fetching from a Broker. Optional.
-	tags: <Array>                        // Array of tags, used to filter pacts from the Broker. Optional.
-	pactUrls: <Array>,                   // Array of local Pact file paths or HTTP-based URLs (e.g. from a broker). Required if not using a Broker.
-	providerStatesSetupUrl: <String>,    // URL to send PUT requests to setup a given provider state. Optional.
-	pactBrokerUsername: <String>,        // Username for Pact Broker basic authentication. Optional.
-	pactBrokerPassword: <String>,        // Password for Pact Broker basic authentication. Optional
-	publishVerificationResult: <Boolean> // Publish verification result to Broker. Optional
-	customProviderHeaders: <Array>       // Header(s) to add to provider state set up and pact verification 
-	requests. eg 'Authorization: Basic cGFjdDpwYWN0'.
-	providerVersion: <Boolean>           // Provider version, required to publish verification result to Broker. Optional otherwise.
-	timeout: <Number>                    // The duration in ms we should wait to confirm verification process was successful. Defaults to 30000, Optional.
-	pactFileWriteMode: <String>          // Control how the pact file is created. One of 'overwrite', 'update' or 'merge'. Defaults to 'overwrite'.
-});
-```
-
-### Publish Pacts to a Broker
-
-```js
-var pact = require('@pact-foundation/pact-node');
-var opts = {
-	pactFilesOrDirs: <Array>,        // Array of local Pact files or directories containing them. Required.
-	pactBroker: <String>,            // URL to fetch the provider states for the given provider API. Optional.
-	pactBrokerUsername: <String>,    // Username for Pact Broker basic authentication. Optional
-	pactBrokerPassword: <String>,    // Password for Pact Broker basic authentication. Optional,
-	tags: <Array>,                   // An array of Strings to tag the Pacts being published. Optional
-	consumerVersion: <String>        // A string containing a semver-style version e.g. 1.0.0. Required.
-};
-
-pact.publishPacts(opts).then(function () {
-	// do something
-});
-```
-
-### List Mock Servers
->>>>>>> d6530c61
 
 If you ever need to see which servers are currently created.
 
